[build-system]
requires = ["setuptools >= 61.0"]
build-backend = "setuptools.build_meta"

[project]
name = "mlx-graphs"
version = "0.0.1"
description = "Graph Neural Network library made for Apple Silicon"
authors = [{name="mlx-graphs contributors"}]
readme = "README.md"
license = {file = "LICENSE"}
requires-python = ">= 3.8"
classifiers = [
    "Development Status :: 3 - Alpha",
    "License :: OSI Approved :: MIT License",
    "Operating System :: MacOS",
    "Programming Language :: Python",
]
dependencies = [
<<<<<<< HEAD
    "mlx==0.0.10.*; sys_platform == 'darwin'",
=======
    "mlx==0.0.11.*",
>>>>>>> a8d4f97b
    "numpy==1.26.3",
]

[project.optional-dependencies]
dev = [
  "mlx @ git+https://github.com/ml-explore/mlx.git",
  "pre-commit==3.6.0",
]
test = [
  "pytest==7.4.4",
]
docs = [
  "sphinx==7.2.6",
  "sphinx-book-theme==1.1.0",
  "sphinx-autodoc-typehints==1.25.2",
]
benchmarks = [
  "scipy==1.12.0",
  "torch==2.1.2",
  "torch_geometric==2.4.0",
  "torch_scatter==2.1.2",
  "tqdm==4.66.1",
]

[project.urls]
Repository = "https://github.com/TristanBilot/mlx-graphs"
Issues = "https://github.com/TristanBilot/mlx-graphs/issues"<|MERGE_RESOLUTION|>--- conflicted
+++ resolved
@@ -17,11 +17,7 @@
     "Programming Language :: Python",
 ]
 dependencies = [
-<<<<<<< HEAD
-    "mlx==0.0.10.*; sys_platform == 'darwin'",
-=======
-    "mlx==0.0.11.*",
->>>>>>> a8d4f97b
+    "mlx==0.0.11.*; sys_platform == 'darwin'",
     "numpy==1.26.3",
 ]
 
