[build-system]
requires = ["setuptools >= 61.0"]
build-backend = "setuptools.build_meta"

[project]
name = "mlx-graphs"
version = "0.0.5"
description = "Graph Neural Network library made for Apple Silicon"
authors = [{name="mlx-graphs contributors"}]
readme = "README.md"
license = {file = "LICENSE"}
requires-python = ">= 3.10"
classifiers = [
    "Development Status :: 3 - Alpha",
    "License :: OSI Approved :: MIT License",
    "Operating System :: MacOS",
    "Programming Language :: Python",
]
dependencies = [
    "mlx==0.7.*; sys_platform == 'darwin'",
    "numpy==1.26.3",
    "requests==2.31.0",
    "fsspec==2024.2.0",
    "tqdm==4.66.1",
]

[project.optional-dependencies]
dev = [
  "pre-commit==3.6.0",
]
test = [
  "pytest==7.4.4",
  "scipy==1.12.0",
<<<<<<< HEAD
  "pandas==2.2.0",
  "pyarrow==15.0.2",
  "joblib==1.3.2",
=======
  "networkx==3.2.1",
>>>>>>> faa739a4
]
docs = [
  "ipython==8.21.0",
  "sphinx==7.2.6",
  "sphinx-book-theme==1.1.0",
  "sphinx-autodoc-typehints==1.25.2",
  "nbsphinx==0.9.3",
  "sphinx-gallery==0.15.0",
]
benchmarks = [
  "scipy==1.12.0",
  "dgl==2.0.0",
  "torch==2.2.0",
  "torch_geometric==2.5.0",
]

[project.urls]
Homepage = "https://mlx-graphs.github.io/mlx-graphs/"
Documentation = "https://mlx-graphs.github.io/mlx-graphs/"
Repository = "https://github.com/mlx-graphs/mlx-graphs"
Issues = "https://github.com/mlx-graphs/mlx-graphs/issues"


[tool.ruff]
line-length = 88
indent-width = 4
select = ["F", "E", "W", "I001"]
extend-include = ["*.ipynb"]

[tool.ruff.format]
docstring-code-format = true<|MERGE_RESOLUTION|>--- conflicted
+++ resolved
@@ -31,13 +31,10 @@
 test = [
   "pytest==7.4.4",
   "scipy==1.12.0",
-<<<<<<< HEAD
   "pandas==2.2.0",
   "pyarrow==15.0.2",
   "joblib==1.3.2",
-=======
   "networkx==3.2.1",
->>>>>>> faa739a4
 ]
 docs = [
   "ipython==8.21.0",
