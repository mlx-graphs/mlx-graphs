--- conflicted
+++ resolved
@@ -2,11 +2,9 @@
 import sys
 
 sys.path.insert(0, os.path.abspath("../.."))
-<<<<<<< HEAD
-autodoc_mock_imports = ["mlx", "pandas", "joblib"]
-=======
-autodoc_mock_imports = ["mlx", "networkx"]
->>>>>>> faa739a4
+
+autodoc_mock_imports = ["mlx", "pandas", "joblib", "networkx"]
+
 # -- Project information -----------------------------------------------------
 # https://www.sphinx-doc.org/en/master/usage/configuration.html#project-information
 
@@ -63,12 +61,9 @@
 intersphinx_mapping = {
     "python": ("https://docs.python.org/3", None),
     "mlx": ("https://ml-explore.github.io/mlx/build/html", None),
-<<<<<<< HEAD
     "pandas": ("https://pandas.pydata.org/docs", None),
     "joblib": ("https://joblib.readthedocs.io/en/stable", None),
-=======
     "networkx": ("https://networkx.org/documentation/stable", None),
->>>>>>> faa739a4
 }
 
 html_css_files = [
