# MLX-graphs

MLX-graphs is a library for Graph Neural Networks (GNNs) built upon Apple's MLX.

## Work in progress 🚧

We just started the development of this lib, with the aim to integrate it within [ml-explore](https://github.com/ml-explore).

The lib follows the Message Passing Neural Network ([MPNN](https://proceedings.mlr.press/v70/gilmer17a/gilmer17a.pdf)) architecture to build arbitrary GNNs on top of it, similarly as in [PyG](https://github.com/pyg-team/pytorch_geometric).

### Installation (build from source)
To build and install `mlx-graphs` from source start by cloning the github repo
```
git clone git@github.com:TristanBilot/mlx-graphs.git && cd mlx-graphs
```
Create a new virtual environment and install the requirements
```
pip install -r requirements.txt
```
<<<<<<< HEAD
For dev, we suggest using a different environment and use the `requirements-dev.txt`
=======
For dev, install `mlx-graphs` locally and install `requirements-dev.txt`
>>>>>>> ecfdcc0f
```
pip install -r requirements-dev.txt
```

### Contributing

##### Pre-commit hooks (temporary)
Make sure to run [pre-commit](https://pre-commit.com) hooks to ensure code quality. To do that, simply install them by running
```
pre-commit install
```
> Note: This aims to be a temporary measure until CI/CD is in place.


## Why running GNNs on my Mac?

By leveraging Apple Silicon, running GNNs enjoys accelerated GPU computation ⚡️ and unified memory architecture. This eliminates device data transfers and enables leveraging all available memory to store large graphs directly on your Mac's GPU.

## Why contributing?

We are at an early stage of the development of the lib, which means your contributions can have a large impact!
Everyone is welcome to contribute, just open an issue 📝 with your idea 💡 and we'll work together on the implementation ✨.<|MERGE_RESOLUTION|>--- conflicted
+++ resolved
@@ -17,11 +17,7 @@
 ```
 pip install -r requirements.txt
 ```
-<<<<<<< HEAD
-For dev, we suggest using a different environment and use the `requirements-dev.txt`
-=======
 For dev, install `mlx-graphs` locally and install `requirements-dev.txt`
->>>>>>> ecfdcc0f
 ```
 pip install -r requirements-dev.txt
 ```
