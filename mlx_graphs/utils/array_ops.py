from typing import Optional

import mlx.core as mx


def broadcast(src: mx.array, other: mx.array, dim: int) -> mx.array:
    """
    Make the shape broadcastable between arrays src and other.
    May be required in some situations like index broadcasting.

    Args:
        src: source array to broadcast.
        other: other array to match the shape.

    Returns:
        Array with new broadcastable shape.
    """
    if dim < 0:
        dim = other.ndim + dim
    if src.ndim == 1:
        for _ in range(0, dim):
            src = mx.expand_dims(src, 0)
    for _ in range(src.ndim, other.ndim):
        src = mx.expand_dims(src, -1)
    src = expand(src, other.shape)
    return src


def expand(array: mx.array, new_shape: tuple) -> mx.array:
    """
    Expand the dimensions of an array to a new shape.

    Args:
        array: The array to expand.
        new_shape: The new shape desired. The new dimensions must be compatible
            with the original shape of the array.

    Returns:
        A view of the array with the new shape.
    """
    orig_shape = array.shape

    if not all(new_dim >= orig_dim for new_dim, orig_dim in zip(new_shape, orig_shape)):
        raise ValueError("New shape must be greater than or equal to original shape")

    broadcast_shape = tuple(
        max(orig_dim, new_dim) for orig_dim, new_dim in zip(orig_shape, new_shape)
    )
    return mx.broadcast_to(array, broadcast_shape)


def one_hot(labels: mx.array, num_classes: Optional[int] = None) -> mx.array:
    """
    Creates one-hot encoded vectors for all elements provided in `labels`.

    Given an array of labels [num_elements,], returns an array with shape
    [num_elements, num_classes]where each column is an all-zero vector with
    a one at the index of the label.

    Args:
        labels: Array with the labels to transform to one-hot encoded vectors.
        num_classes: Number of labels for the one-hot encoding. By default,
            ``num_classes`` is set to `max_label + 1`.

    Returns:
        An array of shape [num_elements, num_classes] with one-hot encoded vectors.
    """
    if num_classes is None:
        num_classes = (labels.max() + 1).item()

    shape = (labels.shape[0], num_classes)
    one_hot = mx.zeros(shape)

    one_hot[mx.arange(shape[0]), labels.squeeze()] = 1
    return one_hot


<<<<<<< HEAD
def index_to_mask(index: mx.array, size: Optional[int] = None) -> mx.array:
    """Converts indices to a mask representation.

    Args:
        index: Array of indices where the mask will be True.
        size: Length of the returned mask array. By default,
            the size is set to the maximum index in the indices + 1.

    Returns:
        A boolean array of length ``size``, with `True` at the given
        ``index`` indices and `False` elsewhere.

    Example:
        >>> index = mx.array([1, 2, 3])
        >>> index_to_mask(index, size=5)
        array([False, True, True, True, False], dtype=bool)


    """
    index = index.reshape(-1)
    size = index.max().item() + 1 if size is None else size
    mask = mx.zeros(size, dtype=mx.bool_)
    mask[index] = True
    return mask
=======
def pairwise_distances(x: mx.array, y: mx.array) -> mx.array:
    """
    Compute pairwise distances between points in vectors x and y.

    Args:
        x: array of shape (N, D)
        y: array of shape (M, D)

    Returns:
        Array of shape (N, M)
    """
    assert x.shape[1] == y.shape[1], "Input vectors must have the same dimensionality"
    # Use broadcasting to compute pairwise differences
    expanded_x = mx.expand_dims(x, 1)
    distances = mx.linalg.norm(expanded_x - y, axis=-1)
    return mx.array(distances.tolist())
>>>>>>> eb418945
<|MERGE_RESOLUTION|>--- conflicted
+++ resolved
@@ -74,8 +74,25 @@
     one_hot[mx.arange(shape[0]), labels.squeeze()] = 1
     return one_hot
 
+  
+def pairwise_distances(x: mx.array, y: mx.array) -> mx.array:
+    """
+    Compute pairwise distances between points in vectors x and y.
 
-<<<<<<< HEAD
+    Args:
+        x: array of shape (N, D)
+        y: array of shape (M, D)
+
+    Returns:
+        Array of shape (N, M)
+    """
+    assert x.shape[1] == y.shape[1], "Input vectors must have the same dimensionality"
+    # Use broadcasting to compute pairwise differences
+    expanded_x = mx.expand_dims(x, 1)
+    distances = mx.linalg.norm(expanded_x - y, axis=-1)
+    return mx.array(distances.tolist())
+
+ 
 def index_to_mask(index: mx.array, size: Optional[int] = None) -> mx.array:
     """Converts indices to a mask representation.
 
@@ -99,22 +116,4 @@
     size = index.max().item() + 1 if size is None else size
     mask = mx.zeros(size, dtype=mx.bool_)
     mask[index] = True
-    return mask
-=======
-def pairwise_distances(x: mx.array, y: mx.array) -> mx.array:
-    """
-    Compute pairwise distances between points in vectors x and y.
-
-    Args:
-        x: array of shape (N, D)
-        y: array of shape (M, D)
-
-    Returns:
-        Array of shape (N, M)
-    """
-    assert x.shape[1] == y.shape[1], "Input vectors must have the same dimensionality"
-    # Use broadcasting to compute pairwise differences
-    expanded_x = mx.expand_dims(x, 1)
-    distances = mx.linalg.norm(expanded_x - y, axis=-1)
-    return mx.array(distances.tolist())
->>>>>>> eb418945
+    return mask