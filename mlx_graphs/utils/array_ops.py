--- conflicted
+++ resolved
@@ -7,13 +7,8 @@
     May be required in some situations like index broadcasting.
 
     Args:
-<<<<<<< HEAD
-        src mlx.core.array: source array to broadcast.
-        other mlx.core.array: other array to match the shape.
-=======
         src: source array to broadcast.
         other: other array to match the shape.
->>>>>>> 158e27f4
 
     Returns:
         Array with new broadcastable shape.
@@ -34,15 +29,9 @@
     Expand the dimensions of an array to a new shape.
 
     Args:
-<<<<<<< HEAD
-        array mlx.core.array: The array to expand.
-        new_shape (tuple): The new shape desired. The new dimensions must be compatible
-                       with the original shape of the array.
-=======
         array: The array to expand.
         new_shape: The new shape desired. The new dimensions must be compatible
             with the original shape of the array.
->>>>>>> 158e27f4
 
     Returns:
         A view of the array with the new shape.
