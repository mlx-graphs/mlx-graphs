from .conv import *  # noqa
<<<<<<< HEAD
from .linear import Linear  # noqa
=======
from .linear import Linear  # noqa
from .graph_network_block import GraphNetworkBlock  # noqa
from .message_passing import MessagePassing  # noqa
>>>>>>> f8dc38c8
<|MERGE_RESOLUTION|>--- conflicted
+++ resolved
@@ -1,8 +1,4 @@
 from .conv import *  # noqa
-<<<<<<< HEAD
-from .linear import Linear  # noqa
-=======
 from .linear import Linear  # noqa
 from .graph_network_block import GraphNetworkBlock  # noqa
-from .message_passing import MessagePassing  # noqa
->>>>>>> f8dc38c8
+from .message_passing import MessagePassing  # noqa