--- conflicted
+++ resolved
@@ -44,14 +44,9 @@
         # Compute node degree normalization for the mean aggregation.
         norm: mx.array = None
         if normalize:
-<<<<<<< HEAD
-            deg = self._degree(col, x.shape[0])
-            deg_inv_sqrt = self._deg_inv_sqrt(deg)
-=======
             deg = degree(col, node_features.shape[0])
             deg_inv_sqrt = deg ** (-0.5)
             # NOTE : need boolean indexing in order to zero out inf values
->>>>>>> c0dd7f28
             norm = deg_inv_sqrt[row] * deg_inv_sqrt[col]
 
         else:
