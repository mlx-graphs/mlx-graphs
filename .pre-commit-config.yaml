repos:
- repo: https://github.com/astral-sh/ruff-pre-commit
  rev: v0.1.8
  hooks:
    # Run the linter.
    - id: ruff
      args: [--fix]
    # Run the formatter.
    - id: ruff-format
<<<<<<< HEAD
# - repo: https://github.com/RobertCraigie/pyright-python
#   rev: v1.1.341
#   hooks:
#     - id: pyright
=======
>>>>>>> b74219f0
- repo: https://github.com/pre-commit/pre-commit-hooks
  rev: v2.3.0
  hooks:
    - id: check-yaml
    - id: end-of-file-fixer
    - id: trailing-whitespace<|MERGE_RESOLUTION|>--- conflicted
+++ resolved
@@ -7,13 +7,6 @@
       args: [--fix]
     # Run the formatter.
     - id: ruff-format
-<<<<<<< HEAD
-# - repo: https://github.com/RobertCraigie/pyright-python
-#   rev: v1.1.341
-#   hooks:
-#     - id: pyright
-=======
->>>>>>> b74219f0
 - repo: https://github.com/pre-commit/pre-commit-hooks
   rev: v2.3.0
   hooks:
